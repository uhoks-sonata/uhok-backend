--- conflicted
+++ resolved
@@ -195,7 +195,6 @@
     """
     # logger.info(f"홈쇼핑 편성표 조회 시작: live_date={live_date}, page={page}, size={size}")
     
-<<<<<<< HEAD
     # Redis 캐시 조회
     cached_result = await cache_manager.get_schedule_cache(live_date, page, size)
     if cached_result:
@@ -205,9 +204,7 @@
     
     # DB에서 직접 조회
     # logger.info("DB에서 스케줄 조회 (캐시 비활성화)")
-    
-=======
->>>>>>> eae00223
+
     # 페이징 계산
     offset = (page - 1) * size
     
@@ -353,14 +350,11 @@
             "dc_rate": row.dc_rate
         })
     
-<<<<<<< HEAD
     # Redis 캐시 저장
     asyncio.create_task(
         cache_manager.set_schedule_cache(schedule_list, total_count, live_date, page, size)
     )
-    
-=======
->>>>>>> eae00223
+
     # logger.info(f"홈쇼핑 편성표 조회 완료: live_date={live_date}, 결과 수={len(schedule_list)}, 전체={total_count}")
     return schedule_list, total_count
 
