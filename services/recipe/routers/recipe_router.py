--- conflicted
+++ resolved
@@ -608,7 +608,6 @@
     # 기능 시간 체크 시작
     start_time = time.time()
     
-<<<<<<< HEAD
     # 1) 현재 페이지를 포함한 영역 + 다음 페이지 유무 감지를 위해 1개 더 요청
     requested_top_k = page * size + 1
 
@@ -627,21 +626,6 @@
     except Exception as e:
         logger.error(f"레시피 검색 실패: user_id={current_user.user_id}, keyword={recipe}, method={method}, error={str(e)}")
         raise HTTPException(status_code=500, detail="레시피 검색 중 오류가 발생했습니다.")
-=======
-    logger.info(f"레시피 검색 호출: uid={current_user.user_id}, kw={recipe}, method={method}, p={page}, s={size}")
-
-    # 최적화된 검색 실행 (캐싱 포함)
-    df: pd.DataFrame = await recommend_by_recipe_pgvector(
-        mariadb=mariadb,
-        postgres=postgres,
-        query=recipe,
-        method=method,
-        top_k=page * size + 1,  # 다음 페이지 감지를 위한 +1
-        vector_searcher=vector_searcher,
-        page=page,
-        size=size,
-    )
->>>>>>> 02195ae6
 
     # 2) 현재 페이지 구간 슬라이싱 (method=ingredient일 때는 이미 페이지네이션 처리됨)
     if method == "ingredient":
