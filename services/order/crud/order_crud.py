--- conflicted
+++ resolved
@@ -453,10 +453,6 @@
     
     logger.info(f"주문 접근 권한 확인 완료: order_id={order_id}, user_id={user_id}")
     return order_data
-<<<<<<< HEAD
-    
-=======
-
 
 async def cancel_order(db: AsyncSession, order_id: int, reason: str = "결제 시간 초과"):
     """
@@ -542,5 +538,4 @@
     status_id = status_result.scalar_one_or_none()
     if not status_id:
         raise ValueError(f"상태 코드를 찾을 수 없습니다: {status_code}")
-    return status_id
->>>>>>> 44ba36c4
+    return status_id