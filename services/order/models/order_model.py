"""
주문 통합(ORDERS), 콕 주문(KOK_ORDERS), 홈쇼핑 주문(HOMESHOPPING_ORDERS) ORM 모델 정의
"""
from sqlalchemy import Column, Integer, DateTime, ForeignKey, String, BigInteger
from sqlalchemy.orm import relationship
from datetime import datetime
from common.database.base_mariadb import MariaBase

from common.database.base_mariadb import MariaBase

class StatusMaster(MariaBase):
    """
    STATUS_MASTER 테이블 (상태 코드 마스터)
    """
    __tablename__ = "STATUS_MASTER"

    status_id = Column("STATUS_ID", Integer, primary_key=True, autoincrement=True)
    status_code = Column("STATUS_CODE", String(30), nullable=False, unique=True)
    status_name = Column("STATUS_NAME", String(100), nullable=False)

class Order(MariaBase):
    """
    ORDERS 테이블 (주문 공통 정보)
    """
    __tablename__ = "ORDERS"

    order_id = Column("ORDER_ID", Integer, primary_key=True, autoincrement=True)
<<<<<<< HEAD
    user_id = Column("USER_ID", Integer, nullable=False)  # 논리적 FK: AUTH_DB.USERS.USER_ID
=======
    user_id = Column("USER_ID", Integer, nullable=False)
>>>>>>> 05c77e84026e594c25c2e6ebdad8de6584982942
    order_time = Column("ORDER_TIME", DateTime, nullable=False)
    cancel_time = Column("CANCEL_TIME", DateTime, nullable=True)

    kok_order = relationship("KokOrder", uselist=False, back_populates="order", lazy="noload")
    # homeshopping_order = relationship("HomeShoppingOrder", uselist=False, back_populates="order", lazy="noload")

class KokOrder(MariaBase):
    """
    KOK_ORDERS 테이블 (콕 주문 상세)
    """
    __tablename__ = "KOK_ORDERS"

    kok_order_id = Column("KOK_ORDER_ID", Integer, primary_key=True, autoincrement=True)
    order_id = Column("ORDER_ID", Integer, ForeignKey("ORDERS.ORDER_ID"), nullable=False)
    kok_price_id = Column("KOK_PRICE_ID", Integer, ForeignKey("FCT_KOK_PRICE_INFO.KOK_PRICE_ID"), nullable=False)
    kok_product_id = Column("KOK_PRODUCT_ID", Integer, ForeignKey("FCT_KOK_PRODUCT_INFO.KOK_PRODUCT_ID"), nullable=False)
    quantity = Column("QUANTITY", Integer, nullable=False)
    order_price = Column("ORDER_PRICE", Integer, nullable=True)

    order = relationship("Order", back_populates="kok_order", lazy="noload")
    status_history = relationship("KokOrderStatusHistory", back_populates="kok_order", lazy="noload")

class KokOrderStatusHistory(MariaBase):
    """
    KOK_ORDER_STATUS_HISTORY 테이블 (콕 주문 상태 변경 이력)
    """
    __tablename__ = "KOK_ORDER_STATUS_HISTORY"

    history_id = Column("HISTORY_ID", BigInteger, primary_key=True, autoincrement=True)
    kok_order_id = Column("KOK_ORDER_ID", Integer, ForeignKey("KOK_ORDERS.KOK_ORDER_ID"), nullable=False)
    status_id = Column("STATUS_ID", Integer, ForeignKey("STATUS_MASTER.STATUS_ID"), nullable=False)
    changed_at = Column("CHANGED_AT", DateTime, nullable=False, default=datetime.now)
    changed_by = Column("CHANGED_BY", Integer, nullable=True)

    kok_order = relationship("KokOrder", back_populates="status_history", lazy="noload")
    status = relationship("StatusMaster", lazy="noload")

<<<<<<< HEAD
# class HomeShoppingOrder(MariaBase):
#     """
#     HOMESHOPPING_ORDERS 테이블 (홈쇼핑 주문 상세)
#     """
#     __tablename__ = "HOMESHOPPING_ORDERS"
# 
#     homeshopping_order_id = Column("HOMESHOPPING_ORDER_ID", Integer, primary_key=True, autoincrement=True)
#     order_id = Column("ORDER_ID", Integer, ForeignKey("ORDERS.ORDER_ID"), nullable=False)
#     live_id = Column("LIVE_ID", Integer, nullable=False)
# 
#     order = relationship("Order", back_populates="homeshopping_order", lazy="noload")
=======
class HomeShoppingOrder(MariaBase):
    """
    HOMESHOPPING_ORDERS 테이블 (HomeShopping 주문 상세)
    """
    __tablename__ = "HOMESHOPPING_ORDERS"

    homeshopping_order_id = Column("HOMESHOPPING_ORDER_ID", Integer, primary_key=True, autoincrement=True)
    live_id = Column("LIVE_ID", Integer, ForeignKey("LIVE.LIVE_ID"), nullable=False)
    order_id = Column("ORDER_ID", Integer, ForeignKey("ORDERS.ORDER_ID"), nullable=False, unique=True)

    order = relationship("Order", back_populates="homeshopping_order")
>>>>>>> 05c77e84026e594c25c2e6ebdad8de6584982942<|MERGE_RESOLUTION|>--- conflicted
+++ resolved
@@ -25,11 +25,7 @@
     __tablename__ = "ORDERS"
 
     order_id = Column("ORDER_ID", Integer, primary_key=True, autoincrement=True)
-<<<<<<< HEAD
     user_id = Column("USER_ID", Integer, nullable=False)  # 논리적 FK: AUTH_DB.USERS.USER_ID
-=======
-    user_id = Column("USER_ID", Integer, nullable=False)
->>>>>>> 05c77e84026e594c25c2e6ebdad8de6584982942
     order_time = Column("ORDER_TIME", DateTime, nullable=False)
     cancel_time = Column("CANCEL_TIME", DateTime, nullable=True)
 
@@ -67,7 +63,6 @@
     kok_order = relationship("KokOrder", back_populates="status_history", lazy="noload")
     status = relationship("StatusMaster", lazy="noload")
 
-<<<<<<< HEAD
 # class HomeShoppingOrder(MariaBase):
 #     """
 #     HOMESHOPPING_ORDERS 테이블 (홈쇼핑 주문 상세)
@@ -78,17 +73,4 @@
 #     order_id = Column("ORDER_ID", Integer, ForeignKey("ORDERS.ORDER_ID"), nullable=False)
 #     live_id = Column("LIVE_ID", Integer, nullable=False)
 # 
-#     order = relationship("Order", back_populates="homeshopping_order", lazy="noload")
-=======
-class HomeShoppingOrder(MariaBase):
-    """
-    HOMESHOPPING_ORDERS 테이블 (HomeShopping 주문 상세)
-    """
-    __tablename__ = "HOMESHOPPING_ORDERS"
-
-    homeshopping_order_id = Column("HOMESHOPPING_ORDER_ID", Integer, primary_key=True, autoincrement=True)
-    live_id = Column("LIVE_ID", Integer, ForeignKey("LIVE.LIVE_ID"), nullable=False)
-    order_id = Column("ORDER_ID", Integer, ForeignKey("ORDERS.ORDER_ID"), nullable=False, unique=True)
-
-    order = relationship("Order", back_populates="homeshopping_order")
->>>>>>> 05c77e84026e594c25c2e6ebdad8de6584982942+#     order = relationship("Order", back_populates="homeshopping_order", lazy="noload")